package main

import (
	"context"
	"encoding/json"
	"flag"
	"fmt"
	"net"
	"net/http"
	"os"
	"reflect"
	"strconv"
	"strings"
	"time"

	"k8s.io/klog"

	"github.com/julienschmidt/httprouter"
	costAnalyzerCloud "github.com/kubecost/cost-model/cloud"
	costModel "github.com/kubecost/cost-model/costmodel"
	"github.com/patrickmn/go-cache"
	prometheusClient "github.com/prometheus/client_golang/api"
	prometheusAPI "github.com/prometheus/client_golang/api/prometheus/v1"
	"github.com/prometheus/client_golang/prometheus"
	"github.com/prometheus/client_golang/prometheus/promhttp"
	v1 "k8s.io/api/core/v1"

	"k8s.io/client-go/kubernetes"
	"k8s.io/client-go/rest"
)

const (
	prometheusServerEndpointEnvVar = "PROMETHEUS_SERVER_ENDPOINT"
	prometheusTroubleshootingEp    = "http://docs.kubecost.com/custom-prom#troubleshoot"
	remoteEnabled                  = "REMOTE_WRITE_ENABLED"
)

var (
	// gitCommit is set by the build system
	gitCommit string
)

var Router = httprouter.New()

type Accesses struct {
	PrometheusClient              prometheusClient.Client
	KubeClientSet                 kubernetes.Interface
	Cloud                         costAnalyzerCloud.Provider
	CPUPriceRecorder              *prometheus.GaugeVec
	RAMPriceRecorder              *prometheus.GaugeVec
	PersistentVolumePriceRecorder *prometheus.GaugeVec
	GPUPriceRecorder              *prometheus.GaugeVec
	NodeTotalPriceRecorder        *prometheus.GaugeVec
	RAMAllocationRecorder         *prometheus.GaugeVec
	CPUAllocationRecorder         *prometheus.GaugeVec
	GPUAllocationRecorder         *prometheus.GaugeVec
	PVAllocationRecorder          *prometheus.GaugeVec
	ContainerUptimeRecorder       *prometheus.GaugeVec
	NetworkZoneEgressRecorder     prometheus.Gauge
	NetworkRegionEgressRecorder   prometheus.Gauge
	NetworkInternetEgressRecorder prometheus.Gauge
	ServiceSelectorRecorder       *prometheus.GaugeVec
	DeploymentSelectorRecorder    *prometheus.GaugeVec
	Model                         *costModel.CostModel
	Cache                         *cache.Cache
}

type DataEnvelope struct {
	Code    int         `json:"code"`
	Status  string      `json:"status"`
	Data    interface{} `json:"data"`
	Message string      `json:"message,omitempty"`
}

func wrapDataWithMessage(data interface{}, err error, message string) []byte {
	var resp []byte

	if err != nil {
		klog.V(1).Infof("Error returned to client: %s", err.Error())
		resp, _ = json.Marshal(&DataEnvelope{
			Code:    http.StatusInternalServerError,
			Status:  "error",
			Message: err.Error(),
			Data:    data,
		})
	} else {
		resp, _ = json.Marshal(&DataEnvelope{
			Code:    http.StatusOK,
			Status:  "success",
			Data:    data,
			Message: message,
		})

	}

	return resp
}

func wrapData(data interface{}, err error) []byte {
	var resp []byte

	if err != nil {
		klog.V(1).Infof("Error returned to client: %s", err.Error())
		resp, _ = json.Marshal(&DataEnvelope{
			Code:    http.StatusInternalServerError,
			Status:  "error",
			Message: err.Error(),
			Data:    data,
		})
	} else {
		resp, _ = json.Marshal(&DataEnvelope{
			Code:   http.StatusOK,
			Status: "success",
			Data:   data,
		})

	}

	return resp
}

// RefreshPricingData needs to be called when a new node joins the fleet, since we cache the relevant subsets of pricing data to avoid storing the whole thing.
func (a *Accesses) RefreshPricingData(w http.ResponseWriter, r *http.Request, ps httprouter.Params) {
	w.Header().Set("Content-Type", "application/json")
	w.Header().Set("Access-Control-Allow-Origin", "*")

	err := a.Cloud.DownloadPricingData()

	w.Write(wrapData(nil, err))
}

func filterFields(fields string, data map[string]*costModel.CostData) map[string]costModel.CostData {
	fs := strings.Split(fields, ",")
	fmap := make(map[string]bool)
	for _, f := range fs {
		fieldNameLower := strings.ToLower(f) // convert to go struct name by uppercasing first letter
		klog.V(1).Infof("to delete: %s", fieldNameLower)
		fmap[fieldNameLower] = true
	}
	filteredData := make(map[string]costModel.CostData)
	for cname, costdata := range data {
		s := reflect.TypeOf(*costdata)
		val := reflect.ValueOf(*costdata)
		costdata2 := costModel.CostData{}
		cd2 := reflect.New(reflect.Indirect(reflect.ValueOf(costdata2)).Type()).Elem()
		n := s.NumField()
		for i := 0; i < n; i++ {
			field := s.Field(i)
			value := val.Field(i)
			value2 := cd2.Field(i)
			if _, ok := fmap[strings.ToLower(field.Name)]; !ok {
				value2.Set(reflect.Value(value))
			}
		}
		filteredData[cname] = cd2.Interface().(costModel.CostData)
	}
	return filteredData
}

func (a *Accesses) CostDataModel(w http.ResponseWriter, r *http.Request, ps httprouter.Params) {
	w.Header().Set("Content-Type", "application/json")
	w.Header().Set("Access-Control-Allow-Origin", "*")

	window := r.URL.Query().Get("timeWindow")
	offset := r.URL.Query().Get("offset")
	fields := r.URL.Query().Get("filterFields")
	namespace := r.URL.Query().Get("namespace")
	aggregationField := r.URL.Query().Get("aggregation")
	aggregationSubField := r.URL.Query().Get("aggregationSubfield")

	if offset != "" {
		offset = "offset " + offset
	}

	data, err := a.Model.ComputeCostData(a.PrometheusClient, a.KubeClientSet, a.Cloud, window, offset, namespace)
	if aggregationField != "" {
		c, err := a.Cloud.GetConfig()
		if err != nil {
			w.Write(wrapData(nil, err))
		}
		discount, err := strconv.ParseFloat(c.Discount[:len(c.Discount)-1], 64)
		if err != nil {
			w.Write(wrapData(nil, err))
		}
<<<<<<< HEAD

		agg := costModel.AggregateCostModel(data, discount, aggregationField, aggregationSubField)
=======
		discount = discount * 0.01
		agg := costModel.AggregateCostModel(data, discount, 1.0, nil, aggregation, aggregationSubField)
>>>>>>> 862fa3e7
		w.Write(wrapData(agg, nil))
	} else {
		if fields != "" {
			filteredData := filterFields(fields, data)
			w.Write(wrapData(filteredData, err))
		} else {
			w.Write(wrapData(data, err))
		}
	}
}

func (a *Accesses) ClusterCosts(w http.ResponseWriter, r *http.Request, ps httprouter.Params) {
	w.Header().Set("Content-Type", "application/json")
	w.Header().Set("Access-Control-Allow-Origin", "*")

	window := r.URL.Query().Get("window")
	offset := r.URL.Query().Get("offset")

	if offset != "" {
		offset = "offset " + offset
	}

	data, err := costModel.ClusterCosts(a.PrometheusClient, a.Cloud, window, offset)
	w.Write(wrapData(data, err))
}

func (a *Accesses) ClusterCostsOverTime(w http.ResponseWriter, r *http.Request, ps httprouter.Params) {
	w.Header().Set("Content-Type", "application/json")
	w.Header().Set("Access-Control-Allow-Origin", "*")

	start := r.URL.Query().Get("start")
	end := r.URL.Query().Get("end")
	window := r.URL.Query().Get("window")
	offset := r.URL.Query().Get("offset")

	if offset != "" {
		offset = "offset " + offset
	}

	data, err := costModel.ClusterCostsOverTime(a.PrometheusClient, a.Cloud, start, end, window, offset)
	w.Write(wrapData(data, err))
}

func (a *Accesses) AggregateCostModel(w http.ResponseWriter, r *http.Request, ps httprouter.Params) {
	w.Header().Set("Content-Type", "application/json")
	w.Header().Set("Access-Control-Allow-Origin", "*")

	window := r.URL.Query().Get("window")
	offset := r.URL.Query().Get("offset")
	namespace := r.URL.Query().Get("namespace")
	aggregationField := r.URL.Query().Get("aggregation")
	aggregationSubField := r.URL.Query().Get("aggregationSubfield")
	allocateIdle := r.URL.Query().Get("allocateIdle")
	sharedNamespaces := r.URL.Query().Get("sharedNamespaces")
	sharedLabelNames := r.URL.Query().Get("sharedLabelNames")
	sharedLabelValues := r.URL.Query().Get("sharedLabelValues")

	disableCache := r.URL.Query().Get("disableCache") == "true"
	clearCache := r.URL.Query().Get("clearCache") == "true"

	if aggregationField == "" {
		w.WriteHeader(http.StatusBadRequest)
		w.Write(wrapData(nil, fmt.Errorf("Missing aggregation parameter")))
		return
	}

	// endTime defaults to the current time, unless an offset is explicity declared,
	// in which case it shifts endTime back by given duration
	endTime := time.Now()
	if offset != "" {
		o, err := time.ParseDuration(offset)
		if err != nil {
			w.Write(wrapData(nil, err))
			return
		}

		endTime = endTime.Add(-1 * o)
	}

	// if window is defined in terms of days, convert it to hours
	// e.g. convert "2d" to "48h"
	if window[len(window)-1:] == "d" {
		count := window[:len(window)-1]
		val, err := strconv.ParseInt(count, 10, 64)
		if err != nil {
			w.Write(wrapData(nil, err))
			return
		}
		val = val * 24
		window = fmt.Sprintf("%dh", val)
	}

	// convert time window into start and end times, formatted
	// as ISO datetime strings
	d, err := time.ParseDuration(window)
	if err != nil {
		w.Write(wrapData(nil, err))
		return
	}

	startTime := endTime.Add(-1 * d)
	layout := "2006-01-02T15:04:05.000Z"
	start := startTime.Format(layout)
	end := endTime.Format(layout)

<<<<<<< HEAD
	// clear cache prior to checking the cache so that a clearCache=true
	// request always returns a freshly computed value
	if clearCache {
		a.Cache.Flush()
	}

	aggKey := fmt.Sprintf("aggregate:%s:%s:%s:%s:%s", window, offset, namespace, aggregationField, aggregationSubField)

	// check the cache for aggregated response; if cache is hit and not disabled, return response
	if result, found := a.Cache.Get(aggKey); found && !disableCache {
		// TODO send http.StatusNotModified when testing is complete
		w.WriteHeader(http.StatusOK)
		w.Write(wrapDataWithMessage(result, nil, fmt.Sprintf("cache hit: %s", aggKey)))
		return
	}

	data, err := a.Model.ComputeCostDataRange(a.PrometheusClient, a.KubeClientSet, a.Cloud, start, end, "1h", namespace)
=======
	remote := r.URL.Query().Get("remote")

	remoteAvailable := os.Getenv(remoteEnabled)
	remoteEnabled := false
	if remoteAvailable == "true" && remote != "false" {
		remoteEnabled = true
	}
	klog.Infof("REMOTE ENABLED: %t", remoteEnabled)
	data, err := a.Model.ComputeCostDataRange(a.PrometheusClient, a.KubeClientSet, a.Cloud, start, end, "1h", namespace, remoteEnabled)
>>>>>>> 862fa3e7
	if err != nil {
		w.Write(wrapDataWithMessage(nil, err, fmt.Sprintf("cache miss: %s", aggKey)))
		return
	}

	c, err := a.Cloud.GetConfig()
	if err != nil {
<<<<<<< HEAD
		w.Write(wrapDataWithMessage(nil, err, fmt.Sprintf("cache miss: %s", aggKey)))
=======
		w.Write(wrapData(nil, err))
>>>>>>> 862fa3e7
		return
	}
	discount, err := strconv.ParseFloat(c.Discount[:len(c.Discount)-1], 64)
	if err != nil {
<<<<<<< HEAD
		w.Write(wrapDataWithMessage(nil, err, fmt.Sprintf("cache miss: %s", aggKey)))
		return
=======
		w.Write(wrapData(nil, err))
		return
	}
	discount = discount * 0.01

	idleCoefficient := 1.0
	if allocateIdle == "true" {
		idleCoefficient, err = costModel.ComputeIdleCoefficient(data, a.PrometheusClient, a.Cloud, discount, fmt.Sprintf("%dh", int(d.Hours())), offset)
		if err != nil {
			w.Write(wrapData(nil, err))
		}
	}

	if aggregation != "" {
		sn := []string{}
		sln := []string{}
		slv := []string{}
		if sharedNamespaces != "" {
			sn = strings.Split(sharedNamespaces, ",")
		}
		if sharedLabelNames != "" {
			sln = strings.Split(sharedLabelNames, ",")
			slv = strings.Split(sharedLabelValues, ",")
			if len(sln) != len(slv) || slv[0] == "" {
				w.Write(wrapData(nil, fmt.Errorf("Supply exacly one label value per label name")))
				return
			}
		}
		var s *costModel.SharedResourceInfo
		if len(sn) > 0 || len(sln) > 0 {
			s = costModel.NewSharedResourceInfo(true, sn, sln, slv)
		}
		agg := costModel.AggregateCostModel(data, discount, idleCoefficient, s, aggregation, aggregationSubField)
		w.Write(wrapData(agg, nil))
>>>>>>> 862fa3e7
	}

	// aggregate cost model data by given fields and cache the result for the default expiration
	result := costModel.AggregateCostModel(data, discount*0.01, aggregationField, aggregationSubField)
	a.Cache.Set(aggKey, result, cache.DefaultExpiration)

	w.Write(wrapDataWithMessage(result, nil, fmt.Sprintf("cache miss: %s", aggKey)))
}

func (a *Accesses) CostDataModelRange(w http.ResponseWriter, r *http.Request, ps httprouter.Params) {
	w.Header().Set("Content-Type", "application/json")
	w.Header().Set("Access-Control-Allow-Origin", "*")

	start := r.URL.Query().Get("start")
	end := r.URL.Query().Get("end")
	window := r.URL.Query().Get("window")
	fields := r.URL.Query().Get("filterFields")
	namespace := r.URL.Query().Get("namespace")
	aggregationField := r.URL.Query().Get("aggregation")
	aggregationSubField := r.URL.Query().Get("aggregationSubfield")
	remote := r.URL.Query().Get("remote")

	remoteAvailable := os.Getenv(remoteEnabled)
	remoteEnabled := false
	if remoteAvailable == "true" && remote != "false" {
		remoteEnabled = true
	}
	data, err := a.Model.ComputeCostDataRange(a.PrometheusClient, a.KubeClientSet, a.Cloud, start, end, window, namespace, remoteEnabled)
	if err != nil {
		w.Write(wrapData(nil, err))
	}
	if aggregationField != "" {
		c, err := a.Cloud.GetConfig()
		if err != nil {
			w.Write(wrapData(nil, err))
		}
		discount, err := strconv.ParseFloat(c.Discount[:len(c.Discount)-1], 64)
		if err != nil {
			w.Write(wrapData(nil, err))
		}
<<<<<<< HEAD
		agg := costModel.AggregateCostModel(data, discount, aggregationField, aggregationSubField)
=======
		discount = discount * 0.01
		agg := costModel.AggregateCostModel(data, discount, 1.0, nil, aggregation, aggregationSubField)
>>>>>>> 862fa3e7
		w.Write(wrapData(agg, nil))
	} else {
		if fields != "" {
			filteredData := filterFields(fields, data)
			w.Write(wrapData(filteredData, err))
		} else {
			w.Write(wrapData(data, err))
		}
	}
}

// CostDataModelRangeLarge is experimental multi-cluster and long-term data storage in SQL support.
func (a *Accesses) CostDataModelRangeLarge(w http.ResponseWriter, r *http.Request, ps httprouter.Params) {
	w.Header().Set("Content-Type", "application/json")
	w.Header().Set("Access-Control-Allow-Origin", "*")

	startString := r.URL.Query().Get("start")
	endString := r.URL.Query().Get("end")
	windowString := r.URL.Query().Get("window")

	layout := "2006-01-02T15:04:05.000Z"

	var start time.Time
	var end time.Time
	var err error

	if windowString == "" {
		windowString = "1h"
	}
	if startString != "" {
		start, err = time.Parse(layout, startString)
		if err != nil {
			klog.V(1).Infof("Error parsing time " + startString + ". Error: " + err.Error())
			w.Write(wrapData(nil, err))
		}
	} else {
		window, err := time.ParseDuration(windowString)
		if err != nil {
			w.Write(wrapData(nil, fmt.Errorf("Invalid duration '%s'", windowString)))

		}
		start = time.Now().Add(-2 * window)
	}
	if endString != "" {
		end, err = time.Parse(layout, endString)
		if err != nil {
			klog.V(1).Infof("Error parsing time " + endString + ". Error: " + err.Error())
			w.Write(wrapData(nil, err))
		}
	} else {
		end = time.Now()
	}

	remoteLayout := "2006-01-02T15:04:05Z"
	remoteStartStr := start.Format(remoteLayout)
	remoteEndStr := end.Format(remoteLayout)
	klog.V(1).Infof("Using remote database for query from %s to %s with window %s", startString, endString, windowString)

	data, err := costModel.CostDataRangeFromSQL("", "", windowString, remoteStartStr, remoteEndStr)
	w.Write(wrapData(data, err))
}

func (a *Accesses) OutofClusterCosts(w http.ResponseWriter, r *http.Request, ps httprouter.Params) {
	w.Header().Set("Content-Type", "application/json")
	w.Header().Set("Access-Control-Allow-Origin", "*")

	start := r.URL.Query().Get("start")
	end := r.URL.Query().Get("end")
	aggregator := r.URL.Query().Get("aggregator")

	data, err := a.Cloud.ExternalAllocations(start, end, aggregator)
	w.Write(wrapData(data, err))
}

func (p *Accesses) GetAllNodePricing(w http.ResponseWriter, r *http.Request, ps httprouter.Params) {
	w.Header().Set("Content-Type", "application/json")
	w.Header().Set("Access-Control-Allow-Origin", "*")

	data, err := p.Cloud.AllNodePricing()
	w.Write(wrapData(data, err))
}

func (p *Accesses) GetConfigs(w http.ResponseWriter, r *http.Request, ps httprouter.Params) {
	w.Header().Set("Content-Type", "application/json")
	w.Header().Set("Access-Control-Allow-Origin", "*")
	data, err := p.Cloud.GetConfig()
	w.Write(wrapData(data, err))
}

func (p *Accesses) UpdateSpotInfoConfigs(w http.ResponseWriter, r *http.Request, ps httprouter.Params) {
	w.Header().Set("Content-Type", "application/json")
	w.Header().Set("Access-Control-Allow-Origin", "*")
	data, err := p.Cloud.UpdateConfig(r.Body, costAnalyzerCloud.SpotInfoUpdateType)
	if err != nil {
		w.Write(wrapData(data, err))
		return
	}
	w.Write(wrapData(data, err))
	err = p.Cloud.DownloadPricingData()
	if err != nil {
		klog.V(1).Infof("Error redownloading data on config update: %s", err.Error())
	}
	return
}

func (p *Accesses) UpdateAthenaInfoConfigs(w http.ResponseWriter, r *http.Request, ps httprouter.Params) {
	w.Header().Set("Content-Type", "application/json")
	w.Header().Set("Access-Control-Allow-Origin", "*")
	data, err := p.Cloud.UpdateConfig(r.Body, costAnalyzerCloud.AthenaInfoUpdateType)
	if err != nil {
		w.Write(wrapData(data, err))
		return
	}
	w.Write(wrapData(data, err))
	return
}

func (p *Accesses) UpdateBigQueryInfoConfigs(w http.ResponseWriter, r *http.Request, ps httprouter.Params) {
	w.Header().Set("Content-Type", "application/json")
	w.Header().Set("Access-Control-Allow-Origin", "*")
	data, err := p.Cloud.UpdateConfig(r.Body, costAnalyzerCloud.BigqueryUpdateType)
	if err != nil {
		w.Write(wrapData(data, err))
		return
	}
	w.Write(wrapData(data, err))
	return
}

func (p *Accesses) UpdateConfigByKey(w http.ResponseWriter, r *http.Request, ps httprouter.Params) {
	w.Header().Set("Content-Type", "application/json")
	w.Header().Set("Access-Control-Allow-Origin", "*")
	data, err := p.Cloud.UpdateConfig(r.Body, "")
	if err != nil {
		w.Write(wrapData(data, err))
		return
	}
	w.Write(wrapData(data, err))
	return
}

func (p *Accesses) ManagementPlatform(w http.ResponseWriter, r *http.Request, ps httprouter.Params) {
	w.Header().Set("Content-Type", "application/json")
	w.Header().Set("Access-Control-Allow-Origin", "*")

	data, err := p.Cloud.GetManagementPlatform()
	if err != nil {
		w.Write(wrapData(data, err))
		return
	}
	w.Write(wrapData(data, err))
	return
}

func (p *Accesses) ClusterInfo(w http.ResponseWriter, r *http.Request, ps httprouter.Params) {
	w.Header().Set("Content-Type", "application/json")
	w.Header().Set("Access-Control-Allow-Origin", "*")

	data, err := p.Cloud.ClusterInfo()
	w.Write(wrapData(data, err))

}

func Healthz(w http.ResponseWriter, _ *http.Request, _ httprouter.Params) {
	w.WriteHeader(200)
	w.Header().Set("Content-Length", "0")
	w.Header().Set("Content-Type", "text/plain")
}

func (p *Accesses) GetPrometheusMetadata(w http.ResponseWriter, _ *http.Request, _ httprouter.Params) {
	w.Header().Set("Content-Type", "application/json")
	w.Header().Set("Access-Control-Allow-Origin", "*")
	w.Write(wrapData(costModel.ValidatePrometheus(p.PrometheusClient)))
}

func (p *Accesses) ContainerUptimes(w http.ResponseWriter, _ *http.Request, _ httprouter.Params) {
	w.Header().Set("Content-Type", "application/json")
	w.Header().Set("Access-Control-Allow-Origin", "*")
	res, err := costModel.ComputeUptimes(p.PrometheusClient)
	w.Write(wrapData(res, err))
}

func (a *Accesses) recordPrices() {
	go func() {
		containerSeen := make(map[string]bool)
		nodeSeen := make(map[string]bool)
		pvSeen := make(map[string]bool)
		pvcSeen := make(map[string]bool)

		getKeyFromLabelStrings := func(labels ...string) string {
			return strings.Join(labels, ",")
		}
		getLabelStringsFromKey := func(key string) []string {
			return strings.Split(key, ",")
		}

		for {
			klog.V(4).Info("Recording prices...")
			podlist := a.Model.Cache.GetAllPods()
			podStatus := make(map[string]v1.PodPhase)
			for _, pod := range podlist {
				podStatus[pod.Name] = pod.Status.Phase
			}

			// Record network pricing at global scope
			networkCosts, err := a.Cloud.NetworkPricing()
			if err != nil {
				klog.V(4).Infof("Failed to retrieve network costs: %s", err.Error())
			} else {
				a.NetworkZoneEgressRecorder.Set(networkCosts.ZoneNetworkEgressCost)
				a.NetworkRegionEgressRecorder.Set(networkCosts.RegionNetworkEgressCost)
				a.NetworkInternetEgressRecorder.Set(networkCosts.InternetNetworkEgressCost)
			}

			data, err := a.Model.ComputeCostData(a.PrometheusClient, a.KubeClientSet, a.Cloud, "2m", "", "")
			if err != nil {
				klog.V(1).Info("Error in price recording: " + err.Error())
				// zero the for loop so the time.Sleep will still work
				data = map[string]*costModel.CostData{}
			}

			for _, costs := range data {
				nodeName := costs.NodeName
				node := costs.NodeData
				if node == nil {
					klog.V(4).Infof("Skipping Node \"%s\" due to missing Node Data costs", nodeName)
					continue
				}
				cpuCost, _ := strconv.ParseFloat(node.VCPUCost, 64)
				cpu, _ := strconv.ParseFloat(node.VCPU, 64)
				ramCost, _ := strconv.ParseFloat(node.RAMCost, 64)
				ram, _ := strconv.ParseFloat(node.RAMBytes, 64)
				gpu, _ := strconv.ParseFloat(node.GPU, 64)
				gpuCost, _ := strconv.ParseFloat(node.GPUCost, 64)

				totalCost := cpu*cpuCost + ramCost*(ram/1024/1024/1024) + gpu*gpuCost

				namespace := costs.Namespace
				podName := costs.PodName
				containerName := costs.Name

				if costs.PVCData != nil {
					for _, pvc := range costs.PVCData {
						if pvc.Volume != nil {
							a.PVAllocationRecorder.WithLabelValues(namespace, podName, pvc.Claim, pvc.VolumeName).Set(pvc.Values[0].Value)
							labelKey := getKeyFromLabelStrings(namespace, podName, pvc.Claim, pvc.VolumeName)
							pvcSeen[labelKey] = true
						}
					}
				}

				a.CPUPriceRecorder.WithLabelValues(nodeName, nodeName).Set(cpuCost)
				a.RAMPriceRecorder.WithLabelValues(nodeName, nodeName).Set(ramCost)
				a.GPUPriceRecorder.WithLabelValues(nodeName, nodeName).Set(gpuCost)
				a.NodeTotalPriceRecorder.WithLabelValues(nodeName, nodeName).Set(totalCost)
				labelKey := getKeyFromLabelStrings(nodeName, nodeName)
				nodeSeen[labelKey] = true

				if len(costs.RAMAllocation) > 0 {
					a.RAMAllocationRecorder.WithLabelValues(namespace, podName, containerName, nodeName, nodeName).Set(costs.RAMAllocation[0].Value)
				}
				if len(costs.CPUAllocation) > 0 {
					a.CPUAllocationRecorder.WithLabelValues(namespace, podName, containerName, nodeName, nodeName).Set(costs.CPUAllocation[0].Value)
				}
				if len(costs.GPUReq) > 0 {
					// allocation here is set to the request because shared GPU usage not yet supported.
					a.GPUAllocationRecorder.WithLabelValues(namespace, podName, containerName, nodeName, nodeName).Set(costs.GPUReq[0].Value)
				}
				labelKey = getKeyFromLabelStrings(namespace, podName, containerName, nodeName, nodeName)
				if podStatus[podName] == v1.PodRunning { // Only report data for current pods
					containerSeen[labelKey] = true
				} else {
					containerSeen[labelKey] = false
				}

				storageClasses := a.Model.Cache.GetAllStorageClasses()
				storageClassMap := make(map[string]map[string]string)
				for _, storageClass := range storageClasses {
					params := storageClass.Parameters
					storageClassMap[storageClass.ObjectMeta.Name] = params
					if storageClass.GetAnnotations()["storageclass.kubernetes.io/is-default-class"] == "true" || storageClass.GetAnnotations()["storageclass.beta.kubernetes.io/is-default-class"] == "true" {
						storageClassMap["default"] = params
						storageClassMap[""] = params
					}
				}

				pvs := a.Model.Cache.GetAllPersistentVolumes()
				for _, pv := range pvs {
					parameters, ok := storageClassMap[pv.Spec.StorageClassName]
					if !ok {
						klog.V(4).Infof("Unable to find parameters for storage class \"%s\". Does pv \"%s\" have a storageClassName?", pv.Spec.StorageClassName, pv.Name)
					}
					cacPv := &costAnalyzerCloud.PV{
						Class:      pv.Spec.StorageClassName,
						Region:     pv.Labels[v1.LabelZoneRegion],
						Parameters: parameters,
					}
					costModel.GetPVCost(cacPv, pv, a.Cloud)
					c, _ := strconv.ParseFloat(cacPv.Cost, 64)
					a.PersistentVolumePriceRecorder.WithLabelValues(pv.Name, pv.Name).Set(c)
					labelKey := getKeyFromLabelStrings(pv.Name, pv.Name)
					pvSeen[labelKey] = true
				}
				containerUptime, _ := costModel.ComputeUptimes(a.PrometheusClient)
				for key, uptime := range containerUptime {
					container, _ := costModel.NewContainerMetricFromKey(key)
					a.ContainerUptimeRecorder.WithLabelValues(container.Namespace, container.PodName, container.ContainerName).Set(uptime)
				}
			}
			for labelString, seen := range nodeSeen {
				if !seen {
					labels := getLabelStringsFromKey(labelString)
					a.NodeTotalPriceRecorder.DeleteLabelValues(labels...)
					a.CPUPriceRecorder.DeleteLabelValues(labels...)
					a.GPUPriceRecorder.DeleteLabelValues(labels...)
					a.RAMPriceRecorder.DeleteLabelValues(labels...)
					delete(nodeSeen, labelString)
				}
				nodeSeen[labelString] = false
			}
			for labelString, seen := range containerSeen {
				if !seen {
					labels := getLabelStringsFromKey(labelString)
					a.RAMAllocationRecorder.DeleteLabelValues(labels...)
					a.CPUAllocationRecorder.DeleteLabelValues(labels...)
					a.GPUAllocationRecorder.DeleteLabelValues(labels...)
					a.ContainerUptimeRecorder.DeleteLabelValues(labels...)
					delete(containerSeen, labelString)
				}
				containerSeen[labelString] = false
			}
			for labelString, seen := range pvSeen {
				if !seen {
					labels := getLabelStringsFromKey(labelString)
					a.PersistentVolumePriceRecorder.DeleteLabelValues(labels...)
					delete(pvSeen, labelString)
				}
				pvSeen[labelString] = false
			}
			for labelString, seen := range pvcSeen {
				if !seen {
					labels := getLabelStringsFromKey(labelString)
					a.PVAllocationRecorder.DeleteLabelValues(labels...)
					delete(pvcSeen, labelString)
				}
				pvcSeen[labelString] = false
			}
			time.Sleep(time.Minute)
		}
	}()
}

func main() {
	klog.InitFlags(nil)
	flag.Set("v", "3")
	flag.Parse()
	klog.V(1).Infof("Starting cost-model (git commit \"%s\")", gitCommit)

	address := os.Getenv(prometheusServerEndpointEnvVar)
	if address == "" {
		klog.Fatalf("No address for prometheus set in $%s. Aborting.", prometheusServerEndpointEnvVar)
	}

	var LongTimeoutRoundTripper http.RoundTripper = &http.Transport{ // may be necessary for long prometheus queries. TODO: make this configurable
		Proxy: http.ProxyFromEnvironment,
		DialContext: (&net.Dialer{
			Timeout:   120 * time.Second,
			KeepAlive: 120 * time.Second,
		}).DialContext,
		TLSHandshakeTimeout: 10 * time.Second,
	}

	pc := prometheusClient.Config{
		Address:      address,
		RoundTripper: LongTimeoutRoundTripper,
	}
	promCli, _ := prometheusClient.NewClient(pc)

	api := prometheusAPI.NewAPI(promCli)
	_, err := api.Config(context.Background())
	if err != nil {
		klog.Fatalf("No valid prometheus config file at %s. Error: %s . Troubleshooting help available at: %s", address, err.Error(), prometheusTroubleshootingEp)
	}
	klog.V(1).Info("Success: retrieved a prometheus config file from: " + address)

	_, err = costModel.ValidatePrometheus(promCli)
	if err != nil {
		klog.Fatalf("Failed to query prometheus at %s. Error: %s . Troubleshooting help available at: %s", address, err.Error(), prometheusTroubleshootingEp)
	}
	klog.V(1).Info("Success: retrieved the 'up' query against prometheus at: " + address)

	// Kubernetes API setup
	kc, err := rest.InClusterConfig()
	if err != nil {
		panic(err.Error())
	}
	kubeClientset, err := kubernetes.NewForConfig(kc)
	if err != nil {
		panic(err.Error())
	}

	cloudProviderKey := os.Getenv("CLOUD_PROVIDER_API_KEY")
	cloudProvider, err := costAnalyzerCloud.NewProvider(kubeClientset, cloudProviderKey)
	if err != nil {
		panic(err.Error())
	}

	cpuGv := prometheus.NewGaugeVec(prometheus.GaugeOpts{
		Name: "node_cpu_hourly_cost",
		Help: "node_cpu_hourly_cost hourly cost for each cpu on this node",
	}, []string{"instance", "node"})

	ramGv := prometheus.NewGaugeVec(prometheus.GaugeOpts{
		Name: "node_ram_hourly_cost",
		Help: "node_ram_hourly_cost hourly cost for each gb of ram on this node",
	}, []string{"instance", "node"})

	gpuGv := prometheus.NewGaugeVec(prometheus.GaugeOpts{
		Name: "node_gpu_hourly_cost",
		Help: "node_gpu_hourly_cost hourly cost for each gpu on this node",
	}, []string{"instance", "node"})

	totalGv := prometheus.NewGaugeVec(prometheus.GaugeOpts{
		Name: "node_total_hourly_cost",
		Help: "node_total_hourly_cost Total node cost per hour",
	}, []string{"instance", "node"})

	pvGv := prometheus.NewGaugeVec(prometheus.GaugeOpts{
		Name: "pv_hourly_cost",
		Help: "pv_hourly_cost Cost per GB per hour on a persistent disk",
	}, []string{"volumename", "persistentvolume"})

	RAMAllocation := prometheus.NewGaugeVec(prometheus.GaugeOpts{
		Name: "container_memory_allocation_bytes",
		Help: "container_memory_allocation_bytes Bytes of RAM used",
	}, []string{"namespace", "pod", "container", "instance", "node"})

	CPUAllocation := prometheus.NewGaugeVec(prometheus.GaugeOpts{
		Name: "container_cpu_allocation",
		Help: "container_cpu_allocation Percent of a single CPU used in a minute",
	}, []string{"namespace", "pod", "container", "instance", "node"})

	GPUAllocation := prometheus.NewGaugeVec(prometheus.GaugeOpts{
		Name: "container_gpu_allocation",
		Help: "container_gpu_allocation GPU used",
	}, []string{"namespace", "pod", "container", "instance", "node"})
	PVAllocation := prometheus.NewGaugeVec(prometheus.GaugeOpts{
		Name: "pod_pvc_allocation",
		Help: "pod_pvc_allocation Bytes used by a PVC attached to a pod",
	}, []string{"namespace", "pod", "persistentvolumeclaim", "persistentvolume"})

	ContainerUptimeRecorder := prometheus.NewGaugeVec(prometheus.GaugeOpts{
		Name: "container_uptime_seconds",
		Help: "container_uptime_seconds Seconds a container has been running",
	}, []string{"namespace", "pod", "container"})

	NetworkZoneEgressRecorder := prometheus.NewGauge(prometheus.GaugeOpts{
		Name: "kubecost_network_zone_egress_cost",
		Help: "kubecost_network_zone_egress_cost Total cost per GB egress across zones",
	})
	NetworkRegionEgressRecorder := prometheus.NewGauge(prometheus.GaugeOpts{
		Name: "kubecost_network_region_egress_cost",
		Help: "kubecost_network_region_egress_cost Total cost per GB egress across regions",
	})
	NetworkInternetEgressRecorder := prometheus.NewGauge(prometheus.GaugeOpts{
		Name: "kubecost_network_internet_egress_cost",
		Help: "kubecost_network_internet_egress_cost Total cost per GB of internet egress.",
	})

	prometheus.MustRegister(cpuGv)
	prometheus.MustRegister(ramGv)
	prometheus.MustRegister(gpuGv)
	prometheus.MustRegister(totalGv)
	prometheus.MustRegister(pvGv)
	prometheus.MustRegister(RAMAllocation)
	prometheus.MustRegister(CPUAllocation)
	prometheus.MustRegister(ContainerUptimeRecorder)
	prometheus.MustRegister(PVAllocation)
	prometheus.MustRegister(NetworkZoneEgressRecorder, NetworkRegionEgressRecorder, NetworkInternetEgressRecorder)
	prometheus.MustRegister(costModel.ServiceCollector{
		KubeClientSet: kubeClientset,
	})
	prometheus.MustRegister(costModel.DeploymentCollector{
		KubeClientSet: kubeClientset,
	})

	// cache responses from model for a default of 2 minutes; clear expired responses every 10 minutes
	modelCache := cache.New(time.Minute*2, time.Minute*10)

	a := Accesses{
		PrometheusClient:              promCli,
		KubeClientSet:                 kubeClientset,
		Cloud:                         cloudProvider,
		CPUPriceRecorder:              cpuGv,
		RAMPriceRecorder:              ramGv,
		GPUPriceRecorder:              gpuGv,
		NodeTotalPriceRecorder:        totalGv,
		RAMAllocationRecorder:         RAMAllocation,
		CPUAllocationRecorder:         CPUAllocation,
		GPUAllocationRecorder:         GPUAllocation,
		PVAllocationRecorder:          PVAllocation,
		ContainerUptimeRecorder:       ContainerUptimeRecorder,
		NetworkZoneEgressRecorder:     NetworkZoneEgressRecorder,
		NetworkRegionEgressRecorder:   NetworkRegionEgressRecorder,
		NetworkInternetEgressRecorder: NetworkInternetEgressRecorder,
		PersistentVolumePriceRecorder: pvGv,
		Model:                         costModel.NewCostModel(kubeClientset),
		Cache:                         modelCache,
	}

	remoteEnabled := os.Getenv(remoteEnabled)
	if remoteEnabled == "true" {
		info, err := cloudProvider.ClusterInfo()
		klog.Infof("Saving cluster  with id:'%s', and name:'%s' to durable storage", info["id"], info["name"])
		if err != nil {
			klog.Infof("Error saving cluster id %s", err.Error())
		}
		_, _, err = costAnalyzerCloud.GetOrCreateClusterMeta(info["id"], info["name"])
		if err != nil {
			klog.Infof("Unable to set cluster id '%s' for cluster '%s', %s", info["id"], info["name"], err.Error())
		}
	}

	err = a.Cloud.DownloadPricingData()
	if err != nil {
		klog.V(1).Info("Failed to download pricing data: " + err.Error())
	}

	a.recordPrices()

	Router.GET("/costDataModel", a.CostDataModel)
	Router.GET("/costDataModelRange", a.CostDataModelRange)
	Router.GET("/costDataModelRangeLarge", a.CostDataModelRangeLarge)
	Router.GET("/outOfClusterCosts", a.OutofClusterCosts)
	Router.GET("/allNodePricing", a.GetAllNodePricing)
	Router.GET("/healthz", Healthz)
	Router.GET("/getConfigs", a.GetConfigs)
	Router.POST("/refreshPricing", a.RefreshPricingData)
	Router.POST("/updateSpotInfoConfigs", a.UpdateSpotInfoConfigs)
	Router.POST("/updateAthenaInfoConfigs", a.UpdateAthenaInfoConfigs)
	Router.POST("/updateBigQueryInfoConfigs", a.UpdateBigQueryInfoConfigs)
	Router.POST("/updateConfigByKey", a.UpdateConfigByKey)
	Router.GET("/clusterCostsOverTime", a.ClusterCostsOverTime)
	Router.GET("/clusterCosts", a.ClusterCosts)
	Router.GET("/validatePrometheus", a.GetPrometheusMetadata)
	Router.GET("/managementPlatform", a.ManagementPlatform)
	Router.GET("/clusterInfo", a.ClusterInfo)
	Router.GET("/containerUptimes", a.ContainerUptimes)
	Router.GET("/aggregatedCostModel", a.AggregateCostModel)

	rootMux := http.NewServeMux()
	rootMux.Handle("/", Router)
	rootMux.Handle("/metrics", promhttp.Handler())

	klog.Fatal(http.ListenAndServe(":9003", rootMux))
}<|MERGE_RESOLUTION|>--- conflicted
+++ resolved
@@ -182,13 +182,8 @@
 		if err != nil {
 			w.Write(wrapData(nil, err))
 		}
-<<<<<<< HEAD
-
-		agg := costModel.AggregateCostModel(data, discount, aggregationField, aggregationSubField)
-=======
 		discount = discount * 0.01
 		agg := costModel.AggregateCostModel(data, discount, 1.0, nil, aggregation, aggregationSubField)
->>>>>>> 862fa3e7
 		w.Write(wrapData(agg, nil))
 	} else {
 		if fields != "" {
@@ -294,7 +289,6 @@
 	start := startTime.Format(layout)
 	end := endTime.Format(layout)
 
-<<<<<<< HEAD
 	// clear cache prior to checking the cache so that a clearCache=true
 	// request always returns a freshly computed value
 	if clearCache {
@@ -311,8 +305,6 @@
 		return
 	}
 
-	data, err := a.Model.ComputeCostDataRange(a.PrometheusClient, a.KubeClientSet, a.Cloud, start, end, "1h", namespace)
-=======
 	remote := r.URL.Query().Get("remote")
 
 	remoteAvailable := os.Getenv(remoteEnabled)
@@ -321,28 +313,20 @@
 		remoteEnabled = true
 	}
 	klog.Infof("REMOTE ENABLED: %t", remoteEnabled)
+
 	data, err := a.Model.ComputeCostDataRange(a.PrometheusClient, a.KubeClientSet, a.Cloud, start, end, "1h", namespace, remoteEnabled)
->>>>>>> 862fa3e7
-	if err != nil {
-		w.Write(wrapDataWithMessage(nil, err, fmt.Sprintf("cache miss: %s", aggKey)))
+	if err != nil {
+		w.Write(wrapData(nil, err))
 		return
 	}
 
 	c, err := a.Cloud.GetConfig()
 	if err != nil {
-<<<<<<< HEAD
-		w.Write(wrapDataWithMessage(nil, err, fmt.Sprintf("cache miss: %s", aggKey)))
-=======
 		w.Write(wrapData(nil, err))
->>>>>>> 862fa3e7
 		return
 	}
 	discount, err := strconv.ParseFloat(c.Discount[:len(c.Discount)-1], 64)
 	if err != nil {
-<<<<<<< HEAD
-		w.Write(wrapDataWithMessage(nil, err, fmt.Sprintf("cache miss: %s", aggKey)))
-		return
-=======
 		w.Write(wrapData(nil, err))
 		return
 	}
@@ -356,32 +340,27 @@
 		}
 	}
 
-	if aggregation != "" {
-		sn := []string{}
-		sln := []string{}
-		slv := []string{}
-		if sharedNamespaces != "" {
-			sn = strings.Split(sharedNamespaces, ",")
-		}
-		if sharedLabelNames != "" {
-			sln = strings.Split(sharedLabelNames, ",")
-			slv = strings.Split(sharedLabelValues, ",")
-			if len(sln) != len(slv) || slv[0] == "" {
-				w.Write(wrapData(nil, fmt.Errorf("Supply exacly one label value per label name")))
-				return
-			}
-		}
-		var s *costModel.SharedResourceInfo
-		if len(sn) > 0 || len(sln) > 0 {
-			s = costModel.NewSharedResourceInfo(true, sn, sln, slv)
-		}
-		agg := costModel.AggregateCostModel(data, discount, idleCoefficient, s, aggregation, aggregationSubField)
-		w.Write(wrapData(agg, nil))
->>>>>>> 862fa3e7
+	sn := []string{}
+	sln := []string{}
+	slv := []string{}
+	if sharedNamespaces != "" {
+		sn = strings.Split(sharedNamespaces, ",")
+	}
+	if sharedLabelNames != "" {
+		sln = strings.Split(sharedLabelNames, ",")
+		slv = strings.Split(sharedLabelValues, ",")
+		if len(sln) != len(slv) || slv[0] == "" {
+			w.Write(wrapData(nil, fmt.Errorf("Supply exacly one label value per label name")))
+			return
+		}
+	}
+	var s *costModel.SharedResourceInfo
+	if len(sn) > 0 || len(sln) > 0 {
+		s = costModel.NewSharedResourceInfo(true, sn, sln, slv)
 	}
 
 	// aggregate cost model data by given fields and cache the result for the default expiration
-	result := costModel.AggregateCostModel(data, discount*0.01, aggregationField, aggregationSubField)
+	result := costModel.AggregateCostModel(data, discount, idleCoefficient, s, aggregationField, aggregationSubField)
 	a.Cache.Set(aggKey, result, cache.DefaultExpiration)
 
 	w.Write(wrapDataWithMessage(result, nil, fmt.Sprintf("cache miss: %s", aggKey)))
@@ -418,12 +397,8 @@
 		if err != nil {
 			w.Write(wrapData(nil, err))
 		}
-<<<<<<< HEAD
-		agg := costModel.AggregateCostModel(data, discount, aggregationField, aggregationSubField)
-=======
 		discount = discount * 0.01
-		agg := costModel.AggregateCostModel(data, discount, 1.0, nil, aggregation, aggregationSubField)
->>>>>>> 862fa3e7
+		agg := costModel.AggregateCostModel(data, discount, 1.0, nil, aggregationField, aggregationSubField)
 		w.Write(wrapData(agg, nil))
 	} else {
 		if fields != "" {
